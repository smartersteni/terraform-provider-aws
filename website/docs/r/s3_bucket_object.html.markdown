---
layout: "aws"
page_title: "AWS: aws_s3_bucket_object"
sidebar_current: "docs-aws-resource-s3-bucket-object"
description: |-
  Provides a S3 bucket object resource.
---

# aws_s3_bucket_object

Provides a S3 bucket object resource.

## Example Usage

### Uploading a file to a bucket

```hcl
resource "aws_s3_bucket_object" "object" {
  bucket = "your_bucket_name"
  key    = "new_object_key"
  source = "path/to/file"
  etag   = "${md5(file("path/to/file"))}"
}
```

### Encrypting with KMS Key

```hcl
resource "aws_kms_key" "examplekms" {
  description             = "KMS key 1"
  deletion_window_in_days = 7
}

resource "aws_s3_bucket" "examplebucket" {
  bucket = "examplebuckettftest"
  acl    = "private"
}

resource "aws_s3_bucket_object" "examplebucket_object" {
  key        = "someobject"
  bucket     = "${aws_s3_bucket.examplebucket.id}"
  source     = "index.html"
  kms_key_id = "${aws_kms_key.examplekms.arn}"
}
```

### Server Side Encryption with S3 Default Master Key

```hcl
resource "aws_s3_bucket" "examplebucket" {
  bucket = "examplebuckettftest"
  acl    = "private"
}

resource "aws_s3_bucket_object" "examplebucket_object" {
  key                    = "someobject"
  bucket                 = "${aws_s3_bucket.examplebucket.id}"
  source                 = "index.html"
  server_side_encryption = "aws:kms"
}
```

### Server Side Encryption with AWS-Managed Key

```hcl
resource "aws_s3_bucket" "examplebucket" {
  bucket = "examplebuckettftest"
  acl    = "private"
}

resource "aws_s3_bucket_object" "examplebucket_object" {
  key                    = "someobject"
  bucket                 = "${aws_s3_bucket.examplebucket.id}"
  source                 = "index.html"
  server_side_encryption = "AES256"
}
```

## Argument Reference

-> **Note:** If you specify `content_encoding` you are responsible for encoding the body appropriately. `source`, `content`, and `content_base64` all expect already encoded/compressed bytes.

The following arguments are supported:

* `bucket` - (Required) The name of the bucket to put the file in.
* `key` - (Required) The name of the object once it is in the bucket.
* `source` - (Required unless `content` or `content_base64` is set) The path to a file that will be read and uploaded as raw bytes for the object content.
* `content` - (Required unless `source` or `content_base64` is set) Literal string value to use as the object content, which will be uploaded as UTF-8-encoded text.
* `content_base64` - (Required unless `source` or `content` is set) Base64-encoded data that will be decoded and uploaded as raw bytes for the object content. This allows safely uploading non-UTF8 binary data, but is recommended only for small content such as the result of the `gzipbase64` function with small text strings. For larger objects, use `source` to stream the content from a disk file.
* `acl` - (Optional) The [canned ACL](https://docs.aws.amazon.com/AmazonS3/latest/dev/acl-overview.html#canned-acl) to apply. Defaults to "private".
* `cache_control` - (Optional) Specifies caching behavior along the request/reply chain Read [w3c cache_control](http://www.w3.org/Protocols/rfc2616/rfc2616-sec14.html#sec14.9) for further details.
* `content_disposition` - (Optional) Specifies presentational information for the object. Read [w3c content_disposition](http://www.w3.org/Protocols/rfc2616/rfc2616-sec19.html#sec19.5.1) for further information.
* `content_encoding` - (Optional) Specifies what content encodings have been applied to the object and thus what decoding mechanisms must be applied to obtain the media-type referenced by the Content-Type header field. Read [w3c content encoding](http://www.w3.org/Protocols/rfc2616/rfc2616-sec14.html#sec14.11) for further information.
* `content_language` - (Optional) The language the content is in e.g. en-US or en-GB.
* `content_type` - (Optional) A standard MIME type describing the format of the object data, e.g. application/octet-stream. All Valid MIME Types are valid for this input.
* `website_redirect` - (Optional) Specifies a target URL for [website redirect](http://docs.aws.amazon.com/AmazonS3/latest/dev/how-to-page-redirect.html).
* `storage_class` - (Optional) Specifies the desired [Storage Class](http://docs.aws.amazon.com/AmazonS3/latest/dev/storage-class-intro.html)
for the object. Can be either "`STANDARD`", "`REDUCED_REDUNDANCY`", "`ONEZONE_IA`", or "`STANDARD_IA`". Defaults to "`STANDARD`".
* `etag` - (Optional) Used to trigger updates. The only meaningful value is `${md5(file("path/to/file"))}`.
This attribute is not compatible with KMS encryption, `kms_key_id` or `server_side_encryption = "aws:kms"`.
* `server_side_encryption` - (Optional) Specifies server-side encryption of the object in S3. Valid values are "`AES256`" and "`aws:kms`".
* `kms_key_id` - (Optional) Specifies the AWS KMS Key ARN to use for object encryption. This value is a fully qualified **ARN** of the KMS Key. If using `aws_kms_key`, use the exported `arn` attribute:
      `kms_key_id = "${aws_kms_key.foo.arn}"`
* `metadata` - (Optional) A mapping of keys/values to provision metadata (will be automatically prefixed by `x-amz-meta-, note that only lowercase label are currently supported by the AWS Go API).
* `tags` - (Optional) A mapping of tags to assign to the object.

Either `source` or `content` must be provided to specify the bucket content.
These two arguments are mutually-exclusive.

## Attributes Reference

The following attributes are exported

* `id` - the `key` of the resource supplied above
<<<<<<< HEAD
* `etag` - the ETag generated for the object (an MD5 sum of the object content).
* `version_id` - A unique version ID value for the object, if bucket versioning is enabled.
=======
* `etag` - the ETag generated for the object (an MD5 sum of the object content). For plaintext objects or objects encrypted with an AWS-managed key, the hash is an MD5 digest of the object data. For objects encrypted with a KMS key or objects created by either the Multipart Upload or Part Copy operation, the hash is not an MD5 digest, regardless of the method of encryption. More information on possible values can be found on [Common Response Headers](https://docs.aws.amazon.com/AmazonS3/latest/API/RESTCommonResponseHeaders.html).
* `version_id` - A unique version ID value for the object, if bucket versioning
is enabled.
>>>>>>> f86cbff8
<|MERGE_RESOLUTION|>--- conflicted
+++ resolved
@@ -99,7 +99,9 @@
 * `etag` - (Optional) Used to trigger updates. The only meaningful value is `${md5(file("path/to/file"))}`.
 This attribute is not compatible with KMS encryption, `kms_key_id` or `server_side_encryption = "aws:kms"`.
 * `server_side_encryption` - (Optional) Specifies server-side encryption of the object in S3. Valid values are "`AES256`" and "`aws:kms`".
-* `kms_key_id` - (Optional) Specifies the AWS KMS Key ARN to use for object encryption. This value is a fully qualified **ARN** of the KMS Key. If using `aws_kms_key`, use the exported `arn` attribute:
+* `kms_key_id` - (Optional) Specifies the AWS KMS Key ARN to use for object encryption.
+This value is a fully qualified **ARN** of the KMS Key. If using `aws_kms_key`,
+use the exported `arn` attribute:
       `kms_key_id = "${aws_kms_key.foo.arn}"`
 * `metadata` - (Optional) A mapping of keys/values to provision metadata (will be automatically prefixed by `x-amz-meta-, note that only lowercase label are currently supported by the AWS Go API).
 * `tags` - (Optional) A mapping of tags to assign to the object.
@@ -112,11 +114,6 @@
 The following attributes are exported
 
 * `id` - the `key` of the resource supplied above
-<<<<<<< HEAD
-* `etag` - the ETag generated for the object (an MD5 sum of the object content).
-* `version_id` - A unique version ID value for the object, if bucket versioning is enabled.
-=======
 * `etag` - the ETag generated for the object (an MD5 sum of the object content). For plaintext objects or objects encrypted with an AWS-managed key, the hash is an MD5 digest of the object data. For objects encrypted with a KMS key or objects created by either the Multipart Upload or Part Copy operation, the hash is not an MD5 digest, regardless of the method of encryption. More information on possible values can be found on [Common Response Headers](https://docs.aws.amazon.com/AmazonS3/latest/API/RESTCommonResponseHeaders.html).
 * `version_id` - A unique version ID value for the object, if bucket versioning
-is enabled.
->>>>>>> f86cbff8
+is enabled.